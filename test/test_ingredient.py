import unittest

from mealprep.constants import Category, Unit
from mealprep.ingredient import Ingredient, IngredientQuantity, IngredientQuantityCollection


class TestIngredient(unittest.TestCase):
    def test_initialiser(self):
        # Ingredient name is not a string
        with self.assertRaises(TypeError):
            Ingredient(3.5, Category.DAIRY)

        # Ingredient category argument is not a Category instance
        with self.assertRaises(TypeError):
            Ingredient("Ingredient Name", "VEGETABLE")

    def test_getters(self):
        x = Ingredient("Baby Spinach", Category.VEGETABLE)
        self.assertEqual(x.name, "Baby Spinach")
        self.assertIs(x.category, Category.VEGETABLE)

    def test_initialise_from_name(self):
        x = Ingredient.from_name("Baby Spinach")
        self.assertEqual(x.name, "Baby Spinach")
        self.assertIs(x.category, Category.VEGETABLE)


class TestIngredientQuantity(unittest.TestCase):
    quantities = (
        IngredientQuantity(Ingredient.from_name("Cream"), Unit.MILLILITRE, 250),
        IngredientQuantity(Ingredient.from_name("Pear"), Unit.BOOL, True),
        IngredientQuantity(Ingredient.from_name("Pear"), Unit.NUMBER, 2),
    )

    def test_initialiser(self):
        # Ingredient argument is not an Ingredient
        with self.assertRaises(TypeError):
            IngredientQuantity("BAY LEAVES", Unit.BOOL, True)

        # Unit argument is not a Unit
        with self.assertRaises(TypeError):
            IngredientQuantity(Ingredient.from_name("Bay Leaves"), "BOOL", True)

        # Boolean IngredientQuantity must have quantity = True
        with self.assertRaises(TypeError):
            IngredientQuantity(Ingredient.from_name("Bay Leaves"), Unit.BOOL, False)

    def test_getters(self):
        x = IngredientQuantity(Ingredient.from_name("Bay Leaves"), Unit.BOOL, True)
        self.assertEqual(x.ingredient, Ingredient.from_name("Bay Leaves"))
        self.assertEqual(x.unit, Unit.BOOL)
        self.assertIs(x.quantity, True)

    def test_add(self):
        self.assertEqual(
            self.quantities[0] + self.quantities[0],
            IngredientQuantity(Ingredient.from_name("Cream"), Unit.MILLILITRE, 500),
        )
        self.assertEqual(
            self.quantities[1] + self.quantities[1],
            IngredientQuantity(Ingredient.from_name("Pear"), Unit.BOOL, True),
        )

        with self.assertRaises(TypeError):
            self.quantities[0] + self.quantities[1]

        with self.assertRaises(TypeError):
            self.quantities[1] + self.quantities[2]

    def test_eq(self):
        for n in range(3):
            self.assertEqual(self.quantities[n], self.quantities[n])

        self.assertNotEqual(self.quantities[0], self.quantities[1])
        self.assertNotEqual(self.quantities[0], self.quantities[2])
        self.assertNotEqual(self.quantities[1], self.quantities[2])


class TestIngredientQuantityCollection(unittest.TestCase):
    def test_initialiser(self):
        ingredient_quantities = (
            IngredientQuantity(Ingredient.from_name("Baby Spinach"), Unit.BOOL, True),
            IngredientQuantity(Ingredient.from_name("Cherry Tomatoes"), Unit.NUMBER, 3),
            IngredientQuantity(Ingredient.from_name("Cream"), Unit.GRAM, 100),
        )
        x = IngredientQuantityCollection(ingredient_quantities)

        # IngredientQuantityCollections should maintain their own copy of the
        # ingredient self.quantities
        self.assertIsNot(x.ingredient_quantities, ingredient_quantities)

        with self.assertRaises(TypeError):
            # One of the arguments is not an IngredientQuantity
<<<<<<< HEAD
            IngredientQuantityCollection(ingredient_quantities[:2] + (Ingredients.CREAM, Unit.GRAM, 100))

    def test_eq(self):
        collection = IngredientQuantityCollection(
            (
                IngredientQuantity(Ingredients.BASIL, Unit.BOOL, True),
                IngredientQuantity(Ingredients.CELERY, Unit.NUMBER, 1),
                IngredientQuantity(Ingredients.CHERRY_TOMATOES, Unit.NUMBER, 3),
            )
        )
        equal_collection = IngredientQuantityCollection(
            (
                IngredientQuantity(Ingredients.BASIL, Unit.BOOL, True),
                IngredientQuantity(Ingredients.CELERY, Unit.NUMBER, 1),
                IngredientQuantity(Ingredients.CHERRY_TOMATOES, Unit.NUMBER, 3),
            )
        )
        assert collection == equal_collection

        subset_collection = IngredientQuantityCollection(
            (
                IngredientQuantity(Ingredients.CELERY, Unit.NUMBER, 1),
                IngredientQuantity(Ingredients.CHERRY_TOMATOES, Unit.NUMBER, 3),
            )
        )
        assert collection != subset_collection

        superset_collection = IngredientQuantityCollection(
            (
                IngredientQuantity(Ingredients.BASIL, Unit.BOOL, True),
                IngredientQuantity(Ingredients.CELERY, Unit.NUMBER, 1),
                IngredientQuantity(Ingredients.CHERRY_TOMATOES, Unit.NUMBER, 3),
                IngredientQuantity(Ingredients.TOMATO_PUREE, Unit.GRAM, 250),
            )
        )
        assert collection != superset_collection

        different_quantity_collection = IngredientQuantityCollection(
            (
                IngredientQuantity(Ingredients.BASIL, Unit.BOOL, True),
                IngredientQuantity(Ingredients.CELERY, Unit.NUMBER, 42),
                IngredientQuantity(Ingredients.CHERRY_TOMATOES, Unit.NUMBER, 3),
            )
        )
        assert collection != different_quantity_collection
=======
            IngredientQuantityCollection(
                ingredient_quantities[:2] + (Ingredient.from_name("Cream"), Unit.GRAM, 100)
            )
>>>>>>> dfb6421c
<|MERGE_RESOLUTION|>--- conflicted
+++ resolved
@@ -91,54 +91,50 @@
 
         with self.assertRaises(TypeError):
             # One of the arguments is not an IngredientQuantity
-<<<<<<< HEAD
-            IngredientQuantityCollection(ingredient_quantities[:2] + (Ingredients.CREAM, Unit.GRAM, 100))
+            IngredientQuantityCollection(
+                ingredient_quantities[:2] + (Ingredient.from_name("Cream"), Unit.GRAM, 100)
+            )
 
     def test_eq(self):
         collection = IngredientQuantityCollection(
             (
-                IngredientQuantity(Ingredients.BASIL, Unit.BOOL, True),
-                IngredientQuantity(Ingredients.CELERY, Unit.NUMBER, 1),
-                IngredientQuantity(Ingredients.CHERRY_TOMATOES, Unit.NUMBER, 3),
+                IngredientQuantity(Ingredient.from_name("Basil"), Unit.BOOL, True),
+                IngredientQuantity(Ingredient.from_name("Celery"), Unit.NUMBER, 1),
+                IngredientQuantity(Ingredient.from_name("Chopped Tomatoes"), Unit.NUMBER, 3),
             )
         )
         equal_collection = IngredientQuantityCollection(
             (
-                IngredientQuantity(Ingredients.BASIL, Unit.BOOL, True),
-                IngredientQuantity(Ingredients.CELERY, Unit.NUMBER, 1),
-                IngredientQuantity(Ingredients.CHERRY_TOMATOES, Unit.NUMBER, 3),
+                IngredientQuantity(Ingredient.from_name("Basil"), Unit.BOOL, True),
+                IngredientQuantity(Ingredient.from_name("Celery"), Unit.NUMBER, 1),
+                IngredientQuantity(Ingredient.from_name("Chopped Tomatoes"), Unit.NUMBER, 3),
             )
         )
         assert collection == equal_collection
 
         subset_collection = IngredientQuantityCollection(
             (
-                IngredientQuantity(Ingredients.CELERY, Unit.NUMBER, 1),
-                IngredientQuantity(Ingredients.CHERRY_TOMATOES, Unit.NUMBER, 3),
+                IngredientQuantity(Ingredient.from_name("Celery"), Unit.NUMBER, 1),
+                IngredientQuantity(Ingredient.from_name("Chopped Tomatoes"), Unit.NUMBER, 3),
             )
         )
         assert collection != subset_collection
 
         superset_collection = IngredientQuantityCollection(
             (
-                IngredientQuantity(Ingredients.BASIL, Unit.BOOL, True),
-                IngredientQuantity(Ingredients.CELERY, Unit.NUMBER, 1),
-                IngredientQuantity(Ingredients.CHERRY_TOMATOES, Unit.NUMBER, 3),
-                IngredientQuantity(Ingredients.TOMATO_PUREE, Unit.GRAM, 250),
+                IngredientQuantity(Ingredient.from_name("Basil"), Unit.BOOL, True),
+                IngredientQuantity(Ingredient.from_name("Celery"), Unit.NUMBER, 1),
+                IngredientQuantity(Ingredient.from_name("Chopped Tomatoes"), Unit.NUMBER, 3),
+                IngredientQuantity(Ingredient.from_name("Tomato Puree"), Unit.GRAM, 250),
             )
         )
         assert collection != superset_collection
 
         different_quantity_collection = IngredientQuantityCollection(
             (
-                IngredientQuantity(Ingredients.BASIL, Unit.BOOL, True),
-                IngredientQuantity(Ingredients.CELERY, Unit.NUMBER, 42),
-                IngredientQuantity(Ingredients.CHERRY_TOMATOES, Unit.NUMBER, 3),
+                IngredientQuantity(Ingredient.from_name("Basil"), Unit.BOOL, True),
+                IngredientQuantity(Ingredient.from_name("Celery"), Unit.NUMBER, 42),
+                IngredientQuantity(Ingredient.from_name("Chopped Tomatoes"), Unit.NUMBER, 3),
             )
         )
-        assert collection != different_quantity_collection
-=======
-            IngredientQuantityCollection(
-                ingredient_quantities[:2] + (Ingredient.from_name("Cream"), Unit.GRAM, 100)
-            )
->>>>>>> dfb6421c
+        assert collection != different_quantity_collection