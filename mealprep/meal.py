--- conflicted
+++ resolved
@@ -1,10 +1,10 @@
 from __future__ import annotations
 
 import collections
-from collections.abc import Iterable
 import copy
 import datetime as dt
 import json
+from collections.abc import Iterable
 from pathlib import Path
 from typing import Any, Optional, Tuple, Union
 
@@ -1045,16 +1045,6 @@
     )
     TURKEY_STUFFED_PEPPERS = Meal(
         name="Turkey Stuffed Peppers",
-<<<<<<< HEAD
-        ingredient_quantities=(
-            IngredientQuantity(Ingredients.EGGS, Unit.NUMBER, 2),
-            IngredientQuantity(Ingredients.GREEN_PEPPER, Unit.NUMBER, 4),
-            IngredientQuantity(Ingredients.ONION, Unit.NUMBER, 2),
-            IngredientQuantity(Ingredients.PASSATA, Unit.MILLILITRE, 500),
-            IngredientQuantity(Ingredients.RICE, Unit.GRAM, 400),
-            IngredientQuantity(Ingredients.TOMATO_SOUP, Unit.JAR, 1),
-            IngredientQuantity(Ingredients.TURKEY_MINCE, Unit.GRAM, 500),
-=======
         ingredient_quantities=IngredientQuantityCollection(
             (
                 IngredientQuantity(Ingredient.from_name("Eggs"), Unit.NUMBER, 2),
@@ -1065,7 +1055,6 @@
                 IngredientQuantity(Ingredient.from_name("Tomato Soup"), Unit.GRAM, 1),
                 IngredientQuantity(Ingredient.from_name("Turkey Mince"), Unit.GRAM, 500),
             )
->>>>>>> dfb6421c
         ),
         properties={
             MealProperty.MEAT: MealMeat.TURKEY,
